--- conflicted
+++ resolved
@@ -1,8 +1,3 @@
 # prereq: sudo npm install -g browser-sync
-<<<<<<< HEAD
 browser-sync start --ss target/doc/iterative_methods -s target/doc/iterative_methods --directory --no-open --no-inject-changes --watch &
-cargo watch -x check -x fmt -x doc -x clippy -x run -x test
-=======
-browser-sync start --ss target/doc -s target/doc --directory --no-open --no-inject-changes --watch &
-cargo watch -x check -x fmt -x doc -x clippy -x build -x test 
->>>>>>> dcb1c6ef
+cargo watch -x check -x fmt -x doc -x clippy -x build -x test