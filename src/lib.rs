//! # iterative-methods
//! A demonstration of the use of StreamingIterators and their adapters to implement iterative algorithms.
#[cfg(test)]
extern crate quickcheck;

use rand::{Rng, SeedableRng};
use rand_pcg::Pcg64;
use std::cmp::PartialEq;
use std::time::{Duration, Instant};
use streaming_iterator::*;

pub mod algorithms;
pub mod utils;

/// Store a generic annotation next to the state.
#[derive(Clone)]
pub struct AnnotatedResult<T, A> {
    pub result: T,
    pub annotation: A,
}

/// An adaptor that annotates every underlying item `x` with `f(x)`.
pub struct AnnotatedIterable<I, T, F, A>
where
    I: Sized + StreamingIterator<Item = T>,
    T: Clone,
    F: FnMut(&T) -> A,
{
    pub it: I,
    pub f: F,
    pub current: Option<AnnotatedResult<T, A>>,
}

impl<I, T, F, A> AnnotatedIterable<I, T, F, A>
where
    I: StreamingIterator<Item = T>,
    T: Sized + Clone,
    F: FnMut(&T) -> A,
{
    /// Annotate every underlying item with the result of applying `f` to it.
    fn new(it: I, f: F) -> AnnotatedIterable<I, T, F, A> {
        AnnotatedIterable {
            it,
            f: f,
            current: None,
        }
    }
}

impl<I, T, F, A> StreamingIterator for AnnotatedIterable<I, T, F, A>
where
    I: StreamingIterator<Item = T>,
    T: Sized + Clone,
    F: FnMut(&T) -> A,
{
    type Item = AnnotatedResult<T, A>;

    fn advance(&mut self) {
        self.it.advance();
        self.current = match self.it.get() {
            Some(n) => {
                let annotation = (self.f)(n);
                Some(AnnotatedResult {
                    annotation,
                    result: n.clone(),
                })
            }
            None => None,
        }
    }

    fn get(&self) -> Option<&Self::Item> {
        match &self.current {
            Some(tr) => Some(&tr),
            None => None,
        }
    }
}

/// Annotate every underlying item with its score, as defined by `f`.
pub fn assess<I, T, F>(it: I, f: F) -> AnnotatedIterable<I, T, F, f64>
where
    T: Clone,
    F: FnMut(&T) -> f64,
    I: StreamingIterator<Item = T>,
{
    AnnotatedIterable::new(it, f)
}

/// Apply `f` to every underlying item.
pub fn tee<I, F, T>(it: I, f: F) -> AnnotatedIterable<I, T, F, ()>
where
    I: Sized + StreamingIterator<Item = T>,
    F: FnMut(&T),
    T: Clone,
{
    AnnotatedIterable::new(it, f)
}

/// Get the item before the first None, assuming any exist.
pub fn last<I, T>(it: I) -> Option<T>
where
    I: StreamingIterator<Item = T>,
    T: Sized + Clone,
{
    it.fold(None, |_acc, i| Some((*i).clone()))
}

/// Times every call to `advance` on the underlying
/// StreamingIterator. Stores both the time at which it starts, and
/// the duration it took to run.
pub struct TimedIterable<I, T>
where
    I: StreamingIterator<Item = T>,
    T: Clone,
{
    it: I,
    current: Option<TimedResult<T>>,
    timer: Instant,
}

/// TimedResult decorates with two duration fields: start_time is
/// relative to the creation of the process generating results, and
/// duration is relative to the start of the creation of the current
/// result.
#[derive(Clone)]
pub struct TimedResult<T> {
    pub result: T,
    pub start_time: Duration,
    pub duration: Duration,
}

/// Wrap each value of a streaming iterator with the durations:
/// - between the call to this function and start of the value's computation
/// - it took to calculate that value
pub fn time<I, T>(it: I) -> TimedIterable<I, T>
where
    I: Sized + StreamingIterator<Item = T>,
    T: Sized + Clone,
{
    TimedIterable {
        it: it,
        current: None,
        timer: Instant::now(),
    }
}

impl<I, T> StreamingIterator for TimedIterable<I, T>
where
    I: Sized + StreamingIterator<Item = T>,
    T: Sized + Clone,
{
    type Item = TimedResult<T>;

    fn advance(&mut self) {
        let start_time = self.timer.elapsed();
        let before = Instant::now();
        self.it.advance();
        self.current = match self.it.get() {
            Some(n) => Some(TimedResult {
                start_time,
                duration: before.elapsed(),
                result: n.clone(),
            }),
            None => None,
        }
    }

    fn get(&self) -> Option<&Self::Item> {
        match &self.current {
            Some(tr) => Some(&tr),
            None => None,
        }
    }
}

/// Adapt StreamingIterator to only return values every 'step' number of times.
///
/// This is a StreamingIterator version of Iterator::step_by
///(https://doc.rust-lang.org/std/iter/trait.Iterator.html#method.step_by)
///
/// The iterator adaptor step_by(it, step) wraps a StreamingIterator. A
/// 'step' is specified and only the items located every 'step' are returned.
///
///Iterator indices begin at 0, thus step_by() converts step -> step - 1
pub struct StepBy<I> {
    it: I,
    step: usize,
    first_take: bool,
}

pub fn step_by<I, T>(it: I, step: usize) -> StepBy<I>
where
    I: Sized + StreamingIterator<Item = T>,
{
    assert!(step != 0);
    StepBy {
        it,
        step: step - 1,
        first_take: true,
    }
}

impl<I> StreamingIterator for StepBy<I>
where
    I: StreamingIterator,
{
    type Item = I::Item;

    #[inline]
    fn advance(&mut self) {
        if self.first_take {
            self.first_take = false;
            self.it.advance();
        } else {
            self.it.nth(self.step);
        }
    }

    #[inline]
    fn get(&self) -> Option<&I::Item> {
        self.it.get()
    }
}

/// An optimal reservoir sampling algorithm is implemented.
/// `ReservoirIterable` wraps a `StreamingIterator`, `I` and
/// produces a `StreamingIterator` whose items are samples of size `capacity`
/// from the stream of `I`. (This is not the capacity of the `Vec` which holds the `reservoir`;
/// Rather, the length of the `reservoir` is normally referred to as its `capacity`.)
/// To produce a `reservoir` of length `capacity` on the first call, the
/// first call of the `advance` method automatically advances the input
/// iterator `capacity` steps. Subsequent calls of `advance` on `ReservoirIterator`
/// advance `I` by `skip + 1` steps and will at most replace a single element of the `reservoir`.

/// The random rng is of type `Pcg64` by default, which allows seeded rng. This should be
/// extended to generic type bound by traits for implementing seeding.

/// See Algorithm L in https://en.wikipedia.org/wiki/Reservoir_sampling#An_optimal_algorithm and
/// https://dl.acm.org/doi/abs/10.1145/198429.198435

#[derive(Debug, Clone)]
pub struct ReservoirIterable<I, T> {
    it: I,
    pub reservoir: Vec<T>,
    capacity: usize,
    w: f64,
    skip: usize,
    rng: Pcg64,
}

// Create a ReservoirIterable
pub fn reservoir_iterable<I, T>(
    it: I,
    capacity: usize,
    custom_rng: Option<Pcg64>,
) -> ReservoirIterable<I, T>
where
    I: Sized + StreamingIterator<Item = T>,
    T: Clone,
{
    let mut rng = match custom_rng {
        Some(rng) => rng,
        None => Pcg64::from_entropy(),
    };
    let res: Vec<T> = Vec::new();
    let w_initial = (rng.gen::<f64>().ln() / (capacity as f64)).exp();
    ReservoirIterable {
        it,
        reservoir: res,
        capacity: capacity,
        w: w_initial,
        skip: ((rng.gen::<f64>() as f64).ln() / (1. - w_initial).ln()).floor() as usize,
        rng: rng,
    }
}

impl<I, T> StreamingIterator for ReservoirIterable<I, T>
where
    T: Clone + std::fmt::Debug,
    I: StreamingIterator<Item = T>,
{
    type Item = Vec<T>;

    #[inline]
    fn advance(&mut self) {
        if self.reservoir.len() < self.capacity {
            while self.reservoir.len() < self.capacity {
                if let Some(datum) = self.it.next() {
                    let cloned_datum = datum.clone();
                    self.reservoir.push(cloned_datum);
                } else {
                    break;
                }
            }
        } else {
            if let Some(datum) = self.it.nth(self.skip) {
                let h = self.rng.gen_range(0..self.capacity) as usize;
                let datum_struct = datum.clone();
                self.reservoir[h] = datum_struct;
                self.w = self.w * (self.rng.gen::<f64>().ln() / (self.capacity as f64)).exp();
                self.skip =
                    ((self.rng.gen::<f64>() as f64).ln() / (1. - self.w).ln()).floor() as usize;
            }
        }
    }

    #[inline]
    fn get(&self) -> Option<&Self::Item> {
        if let Some(_wd) = &self.it.get() {
            Some(&self.reservoir)
        } else {
            None
        }
    }
}

/// Weighted Sampling
/// The WeightedDatum struct wraps the values of a data set to include
/// a weight for each datum. Currently, the main motivation for this
/// is to use it for Weighted Reservoir Sampling.
#[derive(Debug, Clone, PartialEq)]
pub struct WeightedDatum<U> {
    value: U,
    weight: f64,
}

pub fn new_datum<U>(value: U, weight: f64) -> WeightedDatum<U>
where
    U: Clone,
{
    if !weight.is_finite() {
        panic!("The weight is not finite and therefore cannot be used to compute the probability of inclusion in the reservoir.");
    }
    WeightedDatum {
        value: value,
        weight: weight,
    }
}

/// WDIterable provides an easy conversion of any iterable to one whose items are WeightedDatum.
/// WDIterable holds an iterator and a function. The function is defined by the user to extract
/// weights from the iterable and package the old items and extracted weights into items as
/// WeightedDatum
#[derive(Debug, Clone)]
pub struct WDIterable<I, T, F>
where
    I: StreamingIterator<Item = T>,
{
    pub it: I,
    pub wd: Option<WeightedDatum<T>>,
    pub f: F,
}

pub fn wd_iterable<I, T, F>(it: I, f: F) -> WDIterable<I, T, F>
where
    I: StreamingIterator<Item = T>,
    F: FnMut(&T) -> f64,
{
    WDIterable {
        it: it,
        wd: None,
        f: f,
    }
}

impl<I, T, F> StreamingIterator for WDIterable<I, T, F>
where
    I: StreamingIterator<Item = T>,
    F: FnMut(&T) -> f64,
    T: Sized + Clone,
{
    type Item = WeightedDatum<T>;

    fn advance(&mut self) {
        self.it.advance();
        self.wd = match self.it.get() {
            Some(item) => {
                let new_weight = (self.f)(item);
                let new_item = item.clone();
                Some(new_datum(new_item, new_weight))
            }
            None => None,
        }
    }

    fn get(&self) -> Option<&Self::Item> {
        match &self.wd {
            Some(wdatum) => Some(&wdatum),
            None => None,
        }
    }
}

/// ExtractValue converts items from WeightedDatum<T> to T.
pub struct ExtractValue<I, T>
where
    I: StreamingIterator<Item = WeightedDatum<T>>,
{
    it: I,
}

pub fn extract_value<I, T>(it: I) -> ExtractValue<I, T>
where
    I: StreamingIterator<Item = WeightedDatum<T>>,
{
    ExtractValue { it }
}

impl<I, T> StreamingIterator for ExtractValue<I, T>
where
    I: StreamingIterator<Item = WeightedDatum<T>>,
{
    type Item = T;
    fn advance(&mut self) {
        self.it.advance();
    }

    fn get(&self) -> Option<&Self::Item> {
        match &self.it.get() {
            Some(item) => Some(&item.value),
            None => None,
        }
    }
}

/// The weighted reservoir sampling algorithm of M. T. Chao is implemented.
/// `WeightedReservoirIterable` wraps a `StreamingIterator`, `I`, whose items must be of type `WeightedDatum` and
/// produces a `StreamingIterator` whose items are samples of size `capacity`
/// from the stream of `I`. (This is not the capacity of the `Vec` which holds the `reservoir`;
/// Rather, the length of the `reservoir` is normally referred to as its `capacity`.)
/// To produce a `reservoir` of length `capacity` on the first call, the
/// first call of the `advance` method automatically advances the input
/// iterator `capacity` steps. Subsequent calls of `advance` on `ReservoirIterator`
/// advance `I` one step and will at most replace a single element of the `reservoir`.

/// The random rng is of type `Pcg64` by default, which allows seeded rng. This should be
/// extended to generic type bound by traits for implementing seeding.

/// See https://en.wikipedia.org/wiki/Reservoir_sampling#Weighted_random_sampling,
/// https://arxiv.org/abs/1910.11069, or for the original paper,
/// https://doi.org/10.1093/biomet/69.3.653.

/// Future work might include implementing parallellized batch processing:
/// https://dl.acm.org/doi/10.1145/3350755.3400287
#[derive(Debug, Clone)]
pub struct WeightedReservoirIterable<I, T> {
    it: I,
    pub reservoir: Vec<WeightedDatum<T>>,
    capacity: usize,
    weight_sum: f64,
    rng: Pcg64,
}

<<<<<<< HEAD
/// Create a random sample of the underlying weighted stream.
pub fn reservoir_iterable<I, T>(
=======
// Create a WeightedReservoirIterable
pub fn weighted_reservoir_iterable<I, T>(
>>>>>>> 2a5fe345
    it: I,
    capacity: usize,
    custom_rng: Option<Pcg64>,
) -> WeightedReservoirIterable<I, T>
where
    I: Sized + StreamingIterator<Item = WeightedDatum<T>>,
    T: Clone,
{
    let rng = match custom_rng {
        Some(rng) => rng,
        None => Pcg64::from_entropy(),
    };
    let res: Vec<WeightedDatum<T>> = Vec::new();
    WeightedReservoirIterable {
        it,
        reservoir: res,
        capacity: capacity,
        weight_sum: 0.0,
        rng: rng,
    }
}

impl<I, T> StreamingIterator for WeightedReservoirIterable<I, T>
where
    T: Clone + std::fmt::Debug,
    I: StreamingIterator<Item = WeightedDatum<T>>,
{
    type Item = Vec<WeightedDatum<T>>;

    #[inline]
    fn advance(&mut self) {
        if self.reservoir.len() >= self.capacity {
            if let Some(datum) = self.it.next() {
                self.weight_sum += datum.weight;
                let p = &(datum.weight / self.weight_sum);
                let j: f64 = self.rng.gen();
                if j < *p {
                    let h = self.rng.gen_range(0..self.capacity) as usize;
                    let datum_struct = datum.clone();
                    self.reservoir[h] = datum_struct;
                };
            }
        } else {
            while self.reservoir.len() < self.capacity {
                if let Some(datum) = self.it.next() {
                    let cloned_datum = datum.clone();
                    self.reservoir.push(cloned_datum);
                    self.weight_sum += datum.weight;
                } else {
                    break;
                }
            }
        }
    }

    #[inline]
    fn get(&self) -> Option<&Self::Item> {
        if let Some(_wd) = &self.it.get() {
            Some(&self.reservoir)
        } else {
            None
        }
    }
}

/// A simple Counter iterator to use in demos and tests.
#[derive(Clone, Debug)]
pub struct Counter {
    count: f64,
}

pub fn new_counter() -> Counter {
    Counter { count: 0. }
}

impl StreamingIterator for Counter {
    type Item = f64;

    fn advance(&mut self) {
        self.count += 1.;
    }

    fn get(&self) -> Option<&Self::Item> {
        Some(&self.count)
    }
}

/// Unit Tests Module
#[cfg(test)]
mod tests {

    use super::*;
    use crate::utils::generate_stream_with_constant_probability;
    use std::iter;

    #[test]
    fn test_last() {
        let v = vec![0, 1, 2, 3, 4, 5, 6, 7, 8, 9];
        let iter = convert(v.clone());
        assert!(last(iter) == Some(9));
    }

    #[test]
    fn test_last_none() {
        let v: Vec<u32> = vec![];
        assert!(last(convert(v.clone())) == None);
    }

    #[test]
    fn step_by_test() {
        let v = vec![0, 1, 2, 3, 4, 5, 6, 7, 8, 9];
        let iter = convert(v);
        let mut iter = step_by(iter, 3);
        let mut _index = 0i64;
        while let Some(element) = iter.next() {
            assert_eq!(*element, _index * 3);
            _index = _index + 1;
        }
    }

<<<<<<< HEAD
    #[test]
    fn annotate_test() {
        let v = vec![0., 1., 2.];
        let iter = convert(v);
        fn f(num: &f64) -> f64 {
            num * 2.
        }
        let target_annotations = vec![0., 2., 4.];
        let mut annotations: Vec<f64> = Vec::with_capacity(3);
        let mut ann_iter = AnnotatedIterable::new(iter, f);
        while let Some(n) = ann_iter.next() {
            annotations.push(n.annotation);
        }
        assert_eq!(annotations, target_annotations);
    }

    /// Tests for the ReservoirIterable adaptor
=======
    /// This test asserts that the reservoir is filled with the correct items.
    #[test]
    fn fill_reservoir_test() {
        // v is the data stream.
        let v: Vec<f64> = vec![0.5, 0.2];
        let iter = convert(v);
        let mut iter = reservoir_iterable(iter, 2, None);
        if let Some(reservoir) = iter.next() {
            assert_eq!(reservoir[0], 0.5);
            assert_eq!(reservoir[1], 0.2);
        }
    }

    #[test]
    /// Test that the initial reservoir is eventually completely replaced.
    /// This needs to be improved so that the parameters values are chosen such that
    /// the test passes at a specified success rate.
    fn reservoir_replacement_test() {
        let stream_length = 500usize;
        // reservoir capacity:
        let capacity = 5usize;
        // Generate a stream that with items initially 0 and then 1:
        let initial_stream = iter::repeat(0).take(capacity);
        let final_stream = iter::repeat(1).take(stream_length - capacity);
        let stream = initial_stream.chain(final_stream);
        let stream = convert(stream);
        let mut res_iter = reservoir_iterable(stream, capacity, None);
        if let Some(reservoir) = res_iter.next() {
            println!("Initial reservoir: \n {:#?} \n", reservoir);
            assert!(reservoir.into_iter().all(|x| *x == 0));
        } else {
            panic!("The initial reservoir was None.");
        };

        let mut final_reservoir: Vec<usize> = vec![0, 0, 0, 0, 0];
        let mut count: usize = 0;
        while let Some(reservoir) = res_iter.next() {
            count += 1;
            final_reservoir = reservoir.to_vec();
        }
        println!(
            "Final reservoir after {:?} iterations: \n {:#?} \n ",
            count, final_reservoir
        );
        assert!(final_reservoir.into_iter().all(|x| x == 1));
    }

    /// Tests for the WeightedReservoirIterable adaptor
>>>>>>> 2a5fe345
    #[test]
    fn test_datum_struct() {
        let samp = new_datum(String::from("hi"), 1.0);
        assert_eq!(samp.value, String::from("hi"));
        assert_eq!(samp.weight, 1.0);
    }

    #[test]
    #[should_panic(
        expected = "The weight is not finite and therefore cannot be used to compute the probability of inclusion in the reservoir."
    )]
    fn test_new_datum_infinite() {
        let _wd: WeightedDatum<String> = new_datum(String::from("some value"), f64::INFINITY);
    }

    /// This test asserts that the weighted reservoir is filled with the correct items.
    #[test]
    fn fill_weighted_reservoir_test() {
        // v is the data stream.
        let v: Vec<WeightedDatum<f64>> = vec![new_datum(0.5, 1.), new_datum(0.2, 2.)];
        let iter = convert(v);
        let mut iter = weighted_reservoir_iterable(iter, 2, None);
        if let Some(reservoir) = iter.next() {
            assert_eq!(
                reservoir[0],
                WeightedDatum {
                    value: 0.5f64,
                    weight: 1.0f64
                }
            );
            assert_eq!(
                reservoir[1],
                WeightedDatum {
                    value: 0.2f64,
                    weight: 2.0f64
                }
            );
        }
    }

    #[test]
    fn stream_smaller_than_weighted_reservoir_test() {
        let stream_vec = vec![new_datum(1, 1.0), new_datum(2, 1.0)];
        let stream = convert(stream_vec);
        let mut stream = weighted_reservoir_iterable(stream, 3, None);
        while let Some(_reservoir) = stream.next() {
            println!("{:#?}", _reservoir);
        }
    }

    #[test]
    fn test_constant_probability() {
        let stream_length = 10usize;
        // reservoir capacity:
        let capacity = 3usize;
        let probability = 0.01;
        let initial_weight = 1.0;
        // We create a stream with constant probability for all elements:
        let mut stream = generate_stream_with_constant_probability(
            stream_length,
            capacity,
            probability,
            initial_weight,
            0,
            1,
        );
        let mut weight_sum = initial_weight;
        // Cue the stream to the first "final value" element:
        stream.nth(capacity - 1);
        // Check that the probabilities are approximately correct.
        while let Some(item) = stream.next() {
            weight_sum += item.weight;
            let p = item.weight / weight_sum;
            assert!((p - probability).abs() < 0.01 * probability);
        }
    }

    #[test]
    #[should_panic(
        expected = "The weight is not finite and therefore cannot be used to compute the probability of inclusion in the reservoir."
    )]
    fn test_constant_probability_fail_from_inf_weight() {
        let stream_length = 100usize;
        // reservoir capacity:
        let capacity = 3usize;
        let probability = 0.9999;
        let initial_weight = 1.0;
        // We create a stream with constant probability for all elements:
        let mut stream = generate_stream_with_constant_probability(
            stream_length,
            capacity,
            probability,
            initial_weight,
            0,
            1,
        );
        while let Some(_item) = stream.next() {
            ()
        }
    }

    #[test]
    fn test_stream_vec_generator() {
        let stream_length = 50usize;
        // reservoir capacity:
        let capacity = 10usize;
        let probability = 0.01;
        let initial_weight = 1.0;
        // We create a stream with constant probability for all elements:
        let stream = generate_stream_with_constant_probability(
            stream_length,
            capacity,
            probability,
            initial_weight,
            0,
            1,
        );
        let mut stream = convert(stream);
        let mut _index: usize = 0;
        while let Some(item) = stream.next() {
            match _index {
                x if x < capacity => assert_eq!(
                    item.value, 0,
                    "Error: item value was {} for index={}",
                    item.value, x
                ),
                _ => assert_eq!(
                    item.value, 1,
                    "Error: item value was {} for index={}",
                    item.value, _index
                ),
            }
            _index = _index + 1;
        }
    }

    #[test]
    fn wrs_no_replacement_test() {
        let stream_length = 20usize;
        // reservoir capacity:
        let capacity = 10usize;
        let probability = 0.001;
        let initial_weight = 1.0;
        // We create a stream with constant probability for all elements:
        let stream = generate_stream_with_constant_probability(
            stream_length,
            capacity,
            probability,
            initial_weight,
            0,
            1,
        );
        let stream = convert(stream);
        let mut wrs_iter = weighted_reservoir_iterable(stream, capacity, None);
        if let Some(reservoir) = wrs_iter.next() {
            assert!(reservoir.into_iter().all(|wd| wd.value == 0));
        };

        if let Some(reservoir) = wrs_iter.nth(stream_length - capacity - 1) {
            assert!(reservoir.into_iter().all(|wd| wd.value == 0));
        } else {
            panic!("The final reservoir was None.");
        };
    }

    // Add link to derivation of bounds.
    /// This _probabilistic_ test asserts that all items of the initial
    /// reservoir will be replaced by the end of the streaming processes.
    /// It uses a stream in which the probability of each item being
    /// added to the reseroivr is close to 1. By using a large enough
    /// stream, we can ensure that the test fails very infrequently.
    /// The probability of the test failing is less than .001 if three
    /// conditions are met: 1) the
    /// reservoir capacity = 20, 2) the probability of each item being
    /// added is >=0.9, and 3) the length of the stream is >=460. A
    /// derivation of bounds that ensure a given level of success for
    /// the test can be found in the docs [LINK].
    // Consider wrapping the test in a for loop that runs the test 10^6 times
    // and counts the number of failures.
    #[test]
    fn wrs_complete_replacement_test() {
        let stream_length = 333usize;
        // reservoir capacity:
        let capacity = 15usize;
        let probability = 0.9;
        let initial_weight = 1.0e-20;
        // We create a stream whose probabilities are all 0.9:
        let stream = generate_stream_with_constant_probability(
            stream_length,
            capacity,
            probability,
            initial_weight,
            0,
            1,
        );
        let stream = convert(stream);
        let mut wrs_iter = weighted_reservoir_iterable(stream, capacity, None);
        if let Some(reservoir) = wrs_iter.next() {
            assert!(reservoir.into_iter().all(|wd| wd.value == 0));
        };

        if let Some(reservoir) = wrs_iter.nth(stream_length - capacity - 1) {
            assert!(reservoir.into_iter().all(|wd| wd.value == 1));
        } else {
            panic!("The final reservoir was None.");
        };
    }
}<|MERGE_RESOLUTION|>--- conflicted
+++ resolved
@@ -452,13 +452,8 @@
     rng: Pcg64,
 }
 
-<<<<<<< HEAD
 /// Create a random sample of the underlying weighted stream.
-pub fn reservoir_iterable<I, T>(
-=======
-// Create a WeightedReservoirIterable
 pub fn weighted_reservoir_iterable<I, T>(
->>>>>>> 2a5fe345
     it: I,
     capacity: usize,
     custom_rng: Option<Pcg64>,
@@ -579,7 +574,6 @@
         }
     }
 
-<<<<<<< HEAD
     #[test]
     fn annotate_test() {
         let v = vec![0., 1., 2.];
@@ -597,7 +591,6 @@
     }
 
     /// Tests for the ReservoirIterable adaptor
-=======
     /// This test asserts that the reservoir is filled with the correct items.
     #[test]
     fn fill_reservoir_test() {
@@ -646,7 +639,6 @@
     }
 
     /// Tests for the WeightedReservoirIterable adaptor
->>>>>>> 2a5fe345
     #[test]
     fn test_datum_struct() {
         let samp = new_datum(String::from("hi"), 1.0);
