--- conflicted
+++ resolved
@@ -301,12 +301,7 @@
 }
 
 // Weighted Reservoir Sampling
-<<<<<<< HEAD
 #[derive(Debug, Clone)]
-=======
-#[derive(Debug)]
-#[derive(Clone)]
->>>>>>> d877fd7d
 struct ReservoirSampleIterator<I, T> {
     it: I,
     reservoir: HashMap<String, T>,
@@ -318,11 +313,7 @@
 }
 
 // Create a ReservoirSampleIterator
-<<<<<<< HEAD
 fn reservoir_sample<I, T>(it: I, reservoir_size: usize) -> ReservoirSampleIterator<I, T>
-=======
-fn reservoir_sample<I, T>(it: I, reservoir_size: usize) -> ReservoirSampleIterator<I, T> 
->>>>>>> d877fd7d
 where
     I: Sized + StreamingIterator<Item = T>,
     T: Clone,
@@ -401,16 +392,8 @@
     #[test]
     fn reservoir_struct_test() {
         let v = vec![2, 1, 2, 3, 2, 3];
-<<<<<<< HEAD
         let iter = convert(v.iter());
         let iter = reservoir_sample(iter, 2);
         println!("{:?}", iter.reservoir);
     }
-=======
-        let iter = convert(v.iter()); 
-        let iter = reservoir_sample(iter, 2);
-        println!("{:?}", iter.reservoir);
-    }
-
->>>>>>> d877fd7d
 }