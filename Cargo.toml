[package]
name = "iterative_methods"
version = "0.1.0"
authors = ["Daniel Vainsencher <daniel.vainsencher@gmail.com>"]
edition = "2018"

# See more keys and their definitions at https://doc.rust-lang.org/cargo/reference/manifest.html

[dependencies]
<<<<<<< HEAD
streaming-iterator = "0.1.0"

[dependencies.ndarray-linalg]
version = "0.12.1"
features = ["openblas-static"]

[dependencies.ndarray]
version = "0.13.0"
features = ["blas", "approx"]
default-features = false

[dev-dependencies]
quickcheck = "= 1.0.1"
=======
ndarray = "0.14.0"
streaming-iterator = "0.1.0"
rand = "0.8.0"
rand_pcg = "0.3.0"
>>>>>>> 0951c486
<|MERGE_RESOLUTION|>--- conflicted
+++ resolved
@@ -7,8 +7,9 @@
 # See more keys and their definitions at https://doc.rust-lang.org/cargo/reference/manifest.html
 
 [dependencies]
-<<<<<<< HEAD
 streaming-iterator = "0.1.0"
+rand = "0.8.0"
+rand_pcg = "0.3.0"
 
 [dependencies.ndarray-linalg]
 version = "0.12.1"
@@ -20,10 +21,4 @@
 default-features = false
 
 [dev-dependencies]
-quickcheck = "= 1.0.1"
-=======
-ndarray = "0.14.0"
-streaming-iterator = "0.1.0"
-rand = "0.8.0"
-rand_pcg = "0.3.0"
->>>>>>> 0951c486
+quickcheck = "= 1.0.1"